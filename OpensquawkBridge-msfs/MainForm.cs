#nullable enable
using System;
using System.Drawing;
using System.Drawing.Drawing2D;
using System.Threading.Tasks;
using System.Windows.Forms;

internal sealed class MainForm : Form
{
    private readonly BridgeManager _manager;
    private readonly BadgeLabel _connectionBadge;
    private readonly BadgeLabel _simBadge;
    private readonly BadgeLabel _flightBadge;
    private readonly Label _userStatusLabel;
    private readonly TextBox _tokenBox;
    private readonly RichTextBox _logBox;
    private readonly RoundedButton _connectButton;
    private readonly RoundedButton _resetButton;
    private readonly RoundedButton _copyButton;

    private readonly Color _primaryColor = ColorTranslator.FromHtml("#16BBD7");
    private readonly Color _secondaryColor = ColorTranslator.FromHtml("#292D3B");
    private readonly Color _backgroundColor = ColorTranslator.FromHtml("#0B1020");
    private readonly Color _panelColor = ColorTranslator.FromHtml("#161B2E");

    public MainForm(BridgeManager manager)
    {
        _manager = manager;

        Text = "OpenSquawk Bridge";
        StartPosition = FormStartPosition.CenterScreen;
        FormBorderStyle = FormBorderStyle.FixedSingle;
        MaximizeBox = false;
        BackColor = _backgroundColor;
        ForeColor = Color.White;
        Font = new Font("Segoe UI", 10F, FontStyle.Regular, GraphicsUnit.Point);
        Padding = new Padding(32, 32, 32, 24);
<<<<<<< HEAD
        ClientSize = new Size(900, 640);
        MinimumSize = new Size(820, 640);
=======
        ClientSize = new Size(820, 640);
        MinimumSize = new Size(780, 640);
>>>>>>> 635caa8d
        DoubleBuffered = true;

        var titleLabel = new Label
        {
            Text = "OpenSquawk Bridge",
            AutoSize = true,
            Font = new Font("Segoe UI", 24F, FontStyle.Bold, GraphicsUnit.Point),
            ForeColor = Color.White,
            Margin = new Padding(0, 0, 0, 8)
        };

        var subtitleLabel = new Label
        {
            Text = "MSFS Telemetry & Login",
            AutoSize = true,
            Font = new Font("Segoe UI", 12F, FontStyle.Regular, GraphicsUnit.Point),
            ForeColor = Color.FromArgb(200, 255, 255, 255),
            Margin = new Padding(0, 0, 0, 24)
        };

        _connectionBadge = CreateBadge("Not connected", _secondaryColor);
        _simBadge = CreateBadge("Simulator offline", _secondaryColor);
        _flightBadge = CreateBadge("Flight inactive", _secondaryColor);

        var badgePanel = new FlowLayoutPanel
        {
            FlowDirection = FlowDirection.LeftToRight,
            AutoSize = true,
            WrapContents = false,
            Margin = new Padding(0, 0, 0, 24)
        };
        badgePanel.Controls.Add(_connectionBadge);
        badgePanel.Controls.Add(_simBadge);
        badgePanel.Controls.Add(_flightBadge);

        _userStatusLabel = new Label
        {
            AutoSize = true,
            Font = new Font("Segoe UI", 11F, FontStyle.Bold, GraphicsUnit.Point),
            Text = "No user connected",
            ForeColor = Color.FromArgb(220, 255, 255, 255),
            Margin = new Padding(0, 0, 0, 20)
        };

        var tokenPanel = new Panel
        {
            BackColor = _panelColor,
            Padding = new Padding(16),
            Margin = new Padding(0, 0, 0, 20),
            Height = 90,
            Dock = DockStyle.Top
        };

        var tokenLabel = new Label
        {
            Text = "Bridge Token",
            AutoSize = true,
            Font = new Font("Segoe UI", 9.5F, FontStyle.Bold, GraphicsUnit.Point),
            ForeColor = Color.FromArgb(220, 255, 255, 255),
            Margin = new Padding(0, 0, 0, 8),
            Dock = DockStyle.Top
        };

        _tokenBox = new TextBox
        {
            BorderStyle = BorderStyle.None,
            ReadOnly = true,
            BackColor = _panelColor,
            ForeColor = Color.White,
            Font = new Font("Consolas", 10F, FontStyle.Regular, GraphicsUnit.Point),
            Dock = DockStyle.Fill
        };

        tokenPanel.Controls.Add(_tokenBox);
        tokenPanel.Controls.Add(tokenLabel);
        tokenPanel.Controls.SetChildIndex(tokenLabel, 0);

        _connectButton = CreatePrimaryButton("Open login in browser");
        _connectButton.Click += (_, __) => _manager.OpenLoginPage();

        _resetButton = CreateSecondaryButton("Log out & new token");
        _resetButton.Click += async (_, __) => await RunAsyncAction(_resetButton, _manager.ResetTokenAsync);

        _copyButton = CreateSecondaryButton("Copy token");
        _copyButton.Click += (_, __) => CopyTokenToClipboard();

        var buttonPanel = new FlowLayoutPanel
        {
            FlowDirection = FlowDirection.LeftToRight,
            AutoSize = true,
            WrapContents = false,
            Margin = new Padding(0, 0, 0, 20)
        };
        buttonPanel.Controls.Add(_connectButton);
        buttonPanel.Controls.Add(_resetButton);
        buttonPanel.Controls.Add(_copyButton);

        _logBox = new RichTextBox
        {
            ReadOnly = true,
            BackColor = Color.FromArgb(20, 27, 48),
            ForeColor = Color.White,
            BorderStyle = BorderStyle.None,
            Font = new Font("Consolas", 9.5F, FontStyle.Regular, GraphicsUnit.Point),
            Dock = DockStyle.Fill,
            DetectUrls = false,
            ScrollBars = RichTextBoxScrollBars.Vertical,
            Margin = new Padding(0)
        };

        var logContainer = new Panel
        {
            BackColor = Color.FromArgb(20, 27, 48),
            Padding = new Padding(16),
            Margin = new Padding(0, 0, 0, 0),
            Dock = DockStyle.Fill
        };
        logContainer.Controls.Add(_logBox);

        var mainLayout = new TableLayoutPanel
        {
            Dock = DockStyle.Fill,
            AutoSize = false,
            BackColor = Color.Transparent,
            ColumnCount = 1
        };
        mainLayout.RowStyles.Add(new RowStyle(SizeType.AutoSize));
        mainLayout.RowStyles.Add(new RowStyle(SizeType.AutoSize));
        mainLayout.RowStyles.Add(new RowStyle(SizeType.AutoSize));
        mainLayout.RowStyles.Add(new RowStyle(SizeType.AutoSize));
        mainLayout.RowStyles.Add(new RowStyle(SizeType.AutoSize));
        mainLayout.RowStyles.Add(new RowStyle(SizeType.AutoSize));
        mainLayout.RowStyles.Add(new RowStyle(SizeType.Percent, 100F));

        mainLayout.Controls.Add(titleLabel, 0, 0);
        mainLayout.Controls.Add(subtitleLabel, 0, 1);
        mainLayout.Controls.Add(badgePanel, 0, 2);
        mainLayout.Controls.Add(_userStatusLabel, 0, 3);
        mainLayout.Controls.Add(tokenPanel, 0, 4);
        mainLayout.Controls.Add(buttonPanel, 0, 5);
        mainLayout.Controls.Add(logContainer, 0, 6);

        Controls.Add(mainLayout);

        _manager.UserStatusChanged += OnUserStatusChanged;
        _manager.SimStatusChanged += OnSimStatusChanged;
        _manager.Log += OnLogReceived;
        _manager.TokenChanged += (_, __) => UpdateTokenText(_manager.Token);

        Shown += MainForm_Shown;
    }

    private async void MainForm_Shown(object? sender, EventArgs e)
    {
        await _manager.InitializeAsync();
        UpdateTokenText(_manager.Token);
    }

    private BadgeLabel CreateBadge(string text, Color color)
    {
        return new BadgeLabel
        {
            Text = text,
            AutoSize = false,
            Size = new Size(170, 40),
            Margin = new Padding(0, 0, 12, 0),
            BackColor = color,
            ForeColor = Color.White,
            CornerRadius = 20,
            Padding = new Padding(0),
            TextAlign = ContentAlignment.MiddleCenter
        };
    }

    private RoundedButton CreatePrimaryButton(string text)
    {
        return new RoundedButton
        {
            Text = text,
            BackColor = _primaryColor,
            ForeColor = Color.Black,
            Margin = new Padding(0, 0, 12, 0),
            Size = new Size(200, 44),
            CornerRadius = 24,
            Font = new Font("Segoe UI", 10F, FontStyle.Bold, GraphicsUnit.Point)
        };
    }

    private RoundedButton CreateSecondaryButton(string text)
    {
        return new RoundedButton
        {
            Text = text,
            BackColor = _secondaryColor,
            ForeColor = Color.White,
            Margin = new Padding(0, 0, 12, 0),
            Size = new Size(200, 44),
            CornerRadius = 24,
            Font = new Font("Segoe UI", 10F, FontStyle.Bold, GraphicsUnit.Point)
        };
    }

    private void UpdateTokenText(string token)
    {
        if (InvokeRequired)
        {
            BeginInvoke(new Action<string>(UpdateTokenText), token);
            return;
        }

        _tokenBox.Text = token;
    }

    private void OnUserStatusChanged(object? sender, UserStatusChangedEventArgs e)
    {
        if (InvokeRequired)
        {
            BeginInvoke(new Action<object?, UserStatusChangedEventArgs>(OnUserStatusChanged), sender, e);
            return;
        }

        if (e.IsConnected)
        {
            _connectionBadge.Text = e.UserName != null ? $"Connected as {e.UserName}" : "Connected";
            _connectionBadge.BackColor = Color.FromArgb(60, _primaryColor);
            _userStatusLabel.Text = e.UserName != null ? $"Signed in as {e.UserName}" : "User connected";
        }
        else
        {
            _connectionBadge.Text = "Not connected";
            _connectionBadge.BackColor = _secondaryColor;
            _userStatusLabel.Text = "No user connected";
        }
    }

    private void OnSimStatusChanged(object? sender, SimStatusChangedEventArgs e)
    {
        if (InvokeRequired)
        {
            BeginInvoke(new Action<object?, SimStatusChangedEventArgs>(OnSimStatusChanged), sender, e);
            return;
        }

        if (e.SimConnected)
        {
            _simBadge.Text = "Simulator connected";
            _simBadge.BackColor = Color.FromArgb(60, 76, 217, 100);
        }
        else
        {
            _simBadge.Text = "Simulator offline";
            _simBadge.BackColor = _secondaryColor;
        }

        if (e.FlightLoaded)
        {
            _flightBadge.Text = "Flight active";
            _flightBadge.BackColor = Color.FromArgb(60, 76, 217, 100);
        }
        else if (e.SimConnected)
        {
            _flightBadge.Text = "Simulator running";
            _flightBadge.BackColor = Color.FromArgb(60, 22, 187, 215);
        }
        else
        {
            _flightBadge.Text = "Flight inactive";
            _flightBadge.BackColor = _secondaryColor;
        }
    }

    private void OnLogReceived(object? sender, BridgeLogEventArgs e)
    {
        if (InvokeRequired)
        {
            BeginInvoke(new Action<object?, BridgeLogEventArgs>(OnLogReceived), sender, e);
            return;
        }

        var text = $"[{e.Timestamp:HH:mm:ss}] {e.Message}\n";
        _logBox.AppendText(text);
        _logBox.SelectionStart = _logBox.TextLength;
        _logBox.ScrollToCaret();
    }

    private void CopyTokenToClipboard()
    {
        if (string.IsNullOrWhiteSpace(_tokenBox.Text))
        {
            return;
        }

        try
        {
            Clipboard.SetText(_tokenBox.Text);
        }
        catch
        {
        }
    }

    private async Task RunAsyncAction(Control sourceButton, Func<Task> action)
    {
        if (!sourceButton.Enabled)
        {
            return;
        }

        sourceButton.Enabled = false;
        try
        {
            await action();
        }
        finally
        {
            sourceButton.Enabled = true;
        }
    }
}

internal sealed class RoundedButton : Button
{
    public int CornerRadius { get; set; } = 20;

    public RoundedButton()
    {
        FlatStyle = FlatStyle.Flat;
        FlatAppearance.BorderSize = 0;
        DoubleBuffered = true;
        UseVisualStyleBackColor = false;
        SetStyle(ControlStyles.AllPaintingInWmPaint
                 | ControlStyles.UserPaint
                 | ControlStyles.OptimizedDoubleBuffer
                 | ControlStyles.ResizeRedraw
                 | ControlStyles.SupportsTransparentBackColor, true);
        UpdateStyles();
    }

    protected override void OnPaint(PaintEventArgs pevent)
    {
        pevent.Graphics.SmoothingMode = SmoothingMode.AntiAlias;

        var rect = new Rectangle(0, 0, Width - 1, Height - 1);
        using var path = CreateRoundPath(rect, CornerRadius);
        Region = new Region(path);
        using var brush = new SolidBrush(BackColor);
        pevent.Graphics.FillPath(brush, path);

        TextRenderer.DrawText(pevent.Graphics, Text, Font, ClientRectangle, ForeColor,
            TextFormatFlags.HorizontalCenter | TextFormatFlags.VerticalCenter | TextFormatFlags.EndEllipsis);
    }

    protected override void OnPaintBackground(PaintEventArgs pevent)
    {
        pevent.Graphics.Clear(GetResolvedParentBackColor());
    }

    protected override void OnResize(EventArgs e)
    {
        base.OnResize(e);
        Invalidate();
    }

    private Color GetResolvedParentBackColor()
    {
        Control? parent = Parent;
        while (parent != null && parent.BackColor == Color.Transparent)
        {
            parent = parent.Parent;
        }

        return parent?.BackColor ?? SystemColors.Control;
    }

    private static GraphicsPath CreateRoundPath(Rectangle rect, int radius)
    {
        int diameter = radius * 2;
        Rectangle arcRect = new Rectangle(rect.Location, new Size(diameter, diameter));
        GraphicsPath path = new GraphicsPath();

        path.AddArc(arcRect, 180, 90);
        arcRect.X = rect.Right - diameter;
        path.AddArc(arcRect, 270, 90);
        arcRect.Y = rect.Bottom - diameter;
        path.AddArc(arcRect, 0, 90);
        arcRect.X = rect.Left;
        path.AddArc(arcRect, 90, 90);
        path.CloseFigure();
        return path;
    }
}

internal sealed class BadgeLabel : Label
{
    public int CornerRadius { get; set; } = 16;

    protected override void OnPaint(PaintEventArgs e)
    {
        e.Graphics.SmoothingMode = SmoothingMode.AntiAlias;
        using var path = CreateRoundPath(new Rectangle(0, 0, Width - 1, Height - 1), CornerRadius);
        Region = new Region(path);
        using var brush = new SolidBrush(BackColor);
        e.Graphics.FillPath(brush, path);

        TextRenderer.DrawText(e.Graphics, Text, Font, new Rectangle(0, 0, Width, Height), ForeColor, TextFormatFlags.HorizontalCenter | TextFormatFlags.VerticalCenter);
    }

    protected override void OnPaintBackground(PaintEventArgs pevent)
    {
        pevent.Graphics.Clear(GetResolvedParentBackColor());
    }

    protected override void OnResize(EventArgs e)
    {
        base.OnResize(e);
        Invalidate();
    }

    private static GraphicsPath CreateRoundPath(Rectangle rect, int radius)
    {
        int diameter = radius * 2;
        Rectangle arcRect = new Rectangle(rect.Location, new Size(diameter, diameter));
        GraphicsPath path = new GraphicsPath();

        path.AddArc(arcRect, 180, 90);
        arcRect.X = rect.Right - diameter;
        path.AddArc(arcRect, 270, 90);
        arcRect.Y = rect.Bottom - diameter;
        path.AddArc(arcRect, 0, 90);
        arcRect.X = rect.Left;
        path.AddArc(arcRect, 90, 90);
        path.CloseFigure();
        return path;
    }

    private Color GetResolvedParentBackColor()
    {
        Control? parent = Parent;
        while (parent != null && parent.BackColor == Color.Transparent)
        {
            parent = parent.Parent;
        }

        return parent?.BackColor ?? SystemColors.Control;
    }
}<|MERGE_RESOLUTION|>--- conflicted
+++ resolved
@@ -35,13 +35,8 @@
         ForeColor = Color.White;
         Font = new Font("Segoe UI", 10F, FontStyle.Regular, GraphicsUnit.Point);
         Padding = new Padding(32, 32, 32, 24);
-<<<<<<< HEAD
-        ClientSize = new Size(900, 640);
-        MinimumSize = new Size(820, 640);
-=======
         ClientSize = new Size(820, 640);
         MinimumSize = new Size(780, 640);
->>>>>>> 635caa8d
         DoubleBuffered = true;
 
         var titleLabel = new Label
